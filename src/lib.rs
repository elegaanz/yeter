--- conflicted
+++ resolved
@@ -23,10 +23,7 @@
     version: usize,
     dependencies: Vec<(&'static str, u64)>,
     value: Rc<dyn Any + 'static>,
-<<<<<<< HEAD
-=======
     redefined: bool,
->>>>>>> d490e46f
 }
 
 impl Database {
@@ -49,11 +46,7 @@
                 let cc_res = Rc::get_mut(cc).and_then(|c| c.downcast_mut());
                 let cc: &mut CachedComputation = cc_res.unwrap();
                 cc.version += 1;
-<<<<<<< HEAD
-                dbg!((Q::PATH, cc.version));
-=======
                 cc.redefined = true;
->>>>>>> d490e46f
             }
         } else {
             caches.insert(Q::PATH, HashMap::new());
@@ -65,10 +58,6 @@
         I: Hash,
         O: 'static,
     {
-<<<<<<< HEAD
-        dbg!(q);
-=======
->>>>>>> d490e46f
         let f = self.fns.get(q).expect("Unknown query");
         let f: fn(&Self, I) -> O = unsafe { std::mem::transmute(*f) };
 
@@ -81,30 +70,6 @@
             let cache = caches.get(q).expect("Unknown query cache");
             if let Some(c) = cache.get(&input_hash) {
                 let c: Rc<CachedComputation> = c.clone().downcast().unwrap();
-<<<<<<< HEAD
-                let newest_dep = c
-                    .dependencies
-                    .iter()
-                    .map(|(f, k)| {
-                        let dep: Rc<CachedComputation> = caches
-                            .get(f)
-                            .expect("Uknown query (dependency of another query)")
-                            .get(k)
-                            .expect("A cached computation has a non-cached dependency")
-                            .clone()
-                            .downcast()
-                            .unwrap();
-                        dep.version
-                    })
-                    .max()
-                    .unwrap_or(1);
-                dbg!(newest_dep);
-                dbg!(c.version);
-                if c.version >= newest_dep {
-                    return c.value.clone().downcast().unwrap();
-                } else {
-                    newest_dep
-=======
                 if !c.redefined {
                     let newest_dep = c
                         .dependencies
@@ -129,7 +94,6 @@
                     }
                 } else {
                     c.version
->>>>>>> d490e46f
                 }
             } else {
                 0
@@ -143,10 +107,7 @@
                 version: old_version + 1,
                 dependencies: vec![],
                 value: Rc::new(()),
-<<<<<<< HEAD
-=======
                 redefined: false,
->>>>>>> d490e46f
             });
             cache.insert(input_hash, cc);
         };
@@ -156,11 +117,7 @@
             let stack_top = stack.iter().last().cloned();
             stack.push((q, input_hash));
 
-<<<<<<< HEAD
-            if let Some(stack_top) = dbg!(stack_top) {
-=======
             if let Some(stack_top) = stack_top {
->>>>>>> d490e46f
                 let mut caches = self.caches.write().unwrap();
                 let cache = caches.get_mut(stack_top.0).unwrap();
                 let cc = cache.get_mut(&stack_top.1).unwrap();
